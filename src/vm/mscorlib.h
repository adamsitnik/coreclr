--- conflicted
+++ resolved
@@ -1348,12 +1348,9 @@
 DEFINE_METHOD(JIT_HELPERS,          SET_BYREF,              SetByRef, NoSig)
 DEFINE_METHOD(JIT_HELPERS,          ADD_BYREF,              AddByRef, NoSig)
 DEFINE_METHOD(JIT_HELPERS,          BYREF_EQUALS,           ByRefEquals, NoSig)
-<<<<<<< HEAD
+DEFINE_METHOD(JIT_HELPERS,          GET_ARRAY_DATA,         GetArrayData, NoSig)
 DEFINE_METHOD(JIT_HELPERS,          SIZEOF,                 SizeOf, NoSig)
 DEFINE_METHOD(JIT_HELPERS,          CONTAINSREFERENCES,     ContainsReferences, NoSig)
-=======
-DEFINE_METHOD(JIT_HELPERS,          GET_ARRAY_DATA,         GetArrayData, NoSig)
->>>>>>> 1966ddde
 #endif
 
 DEFINE_CLASS(INTERLOCKED,           Threading,              Interlocked)
